--- conflicted
+++ resolved
@@ -100,7 +100,6 @@
 
         elif self.provider == "ollama":
             # Configure Ollama endpoint for WSL -> Windows host
-<<<<<<< HEAD
             ollama_endpoint = get_ollama_endpoint()
             os.environ["OLLAMA_API_BASE"] = ollama_endpoint
             
@@ -109,13 +108,6 @@
                 logger.info(f"Successfully connected to Ollama at {ollama_endpoint}")
             else:
                 logger.warning(f"Could not connect to Ollama at {ollama_endpoint}. Please ensure Ollama is running on Windows host.")
-            
-=======
-            ollama_endpoint = "http://172.31.160.1:11434"
-            os.environ["OLLAMA_API_BASE"] = ollama_endpoint
-            logger.info(f"Configured Ollama endpoint: {ollama_endpoint}")
-
->>>>>>> 58d6a8e6
         else:
             raise ValueError(f"Unsupported provider: {self.provider}")
 

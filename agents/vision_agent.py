--- conflicted
+++ resolved
@@ -106,29 +106,13 @@
         logger.info(f"Vision agent initialized with {provider} model: {model_name}")
         logger.info(f"Thoughts will be written to: {self.thoughts_log_file}")
 
-<<<<<<< HEAD
     def get_simple_prompt(self, screenshot_b64: str) -> str:
         """Create a pure vision-focused prompt with chain-of-thought reasoning."""
         prompt = """You are playing Pokemon Red. Look at the screenshot and decide what to do next.
-=======
-    def get_simple_prompt(
-        self, screenshot_b64: str, location: str, recent_actions: List[str]
-    ) -> str:
-        """Create a vision-focused prompt with chain-of-thought reasoning."""
-        prompt = f"""You are playing Pokemon Red. Look at the screenshot and decide what to do next.
->>>>>>> 58d6a8e6
 
 Your goal is to progress through the Pokemon Red game. Analyze the screenshot carefully and choose the best action based ONLY on what you can see in the image.
 
-<<<<<<< HEAD
 IMPORTANT: Base your decision entirely on visual information:
-=======
-RECENT ACTIONS: {", ".join(recent_actions[-5:]) if recent_actions else "None"}
-
-Your goal is to progress through the Pokemon Red game. Analyze the screenshot carefully and choose the best action.
-
-IMPORTANT: Don't just repeat the same action! Look at what's actually on screen:
->>>>>>> 58d6a8e6
 - If you see a menu, navigate it properly with up/down/a/b
 - If you see dialogue, read it and respond appropriately 
 - If you see the overworld, move around with directional keys
@@ -246,40 +230,22 @@
             logger.error(f"Error sending action: {e}")
             return None
 
-<<<<<<< HEAD
     def update_thoughts_file(self, thoughts: str, action_desc: str):
         """Update the thoughts file for streaming display."""
-=======
-    def update_thoughts_file(self, thoughts: str, action_desc: str, location: str):
-        """Append thoughts to persistent log file."""
         import datetime
 
         timestamp = datetime.datetime.now().strftime("%Y-%m-%d %H:%M:%S")
-
->>>>>>> 58d6a8e6
         try:
             # Append to persistent log file
             with open(self.thoughts_log_file, "a", encoding="utf-8") as f:
-                f.write(
-                    f"\n[{timestamp}] === Step {self.step_count} at {location} ===\n"
-                )
-
+                f.write(f"=== AI Vision Agent - Step {self.step_count} ===\n\n")
+                
                 if thoughts:
                     f.write("VISUAL ANALYSIS:\n")
                     f.write(thoughts)
                     f.write("\n\n")
-<<<<<<< HEAD
                 
                 f.write(f"ACTION: {action_desc}\n")
-=======
-
-                f.write(f"ACTION: {action_desc}\n")
-                f.write(
-                    f"Last Actions: {', '.join([a.get('type', 'unknown') for a in self.recent_actions[-3:]])}\n"
-                )
-                f.write("-" * 80 + "\n")
-
->>>>>>> 58d6a8e6
         except Exception as e:
             logger.error(f"Error updating thoughts files: {e}")
 
@@ -287,13 +253,7 @@
         """Add action to simple memory."""
         memory_entry = {
             "step": self.step_count,
-<<<<<<< HEAD
             "type": action_type
-=======
-            "type": action_type,
-            "location": location,
-            "observation": observation,
->>>>>>> 58d6a8e6
         }
         self.recent_actions.append(memory_entry)
 
@@ -312,23 +272,9 @@
 
             self.step_count += 1
             screenshot_b64 = game_state.get("screenshot_base64", "")
-<<<<<<< HEAD
             
             # Create pure vision prompt - no game state context
             prompt = self.get_simple_prompt(screenshot_b64)
-            
-=======
-            location = game_state.get("location", "Unknown")
-
-            # Create simple prompt
-            recent_action_types = [
-                a.get("type", "unknown") for a in self.recent_actions
-            ]
-            prompt = self.get_simple_prompt(
-                screenshot_b64, location, recent_action_types
-            )
-
->>>>>>> 58d6a8e6
             # Get LLM response with screenshot as image
             response = None
             for attempt in range(self.max_retries):
@@ -366,25 +312,12 @@
                 action_desc += f" {action['frames']}"
 
             # Update thoughts file with reasoning and action
-<<<<<<< HEAD
             self.update_thoughts_file(thoughts or "No thoughts provided", action_desc)
             
             # Update memory
             self.add_to_memory(action_desc)
             
             logger.info(f"Step {self.step_count}: {action_desc}")
-=======
-            self.update_thoughts_file(
-                thoughts or "No thoughts provided", action_desc, location
-            )
-
-            # Update memory
-            self.add_to_memory(
-                action_desc, location, f"Moved to {result.get('location', 'unknown')}"
-            )
-
-            logger.info(f"Step {self.step_count}: {action_desc} in {location}")
->>>>>>> 58d6a8e6
             return True
 
         except Exception as e:
